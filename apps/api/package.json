--- conflicted
+++ resolved
@@ -8,16 +8,10 @@
   },
   "scripts": {
     "build": "tsc",
-<<<<<<< HEAD
-    "clean": "rm -rf .turbo && rm -rf node_modules && rm -rf dist",
-    "dev-old": "tsup src/index.ts --format cjs --watch --onSuccess \"node dist/index.js\"",
-    "dev": "tsc --watch | firebase emulators:start --only functions",
-=======
     "build:watch": "tsc --watch",
     "clean": "rm -rf .turbo && rm -rf node_modules && rm -rf dist",
     "dev-old": "tsup src/index.ts --format cjs --watch --onSuccess \"node dist/index.js\"",
     "dev": "firebase emulators:start --only functions",
->>>>>>> 2d08d11c
     "deploy": "firebase deploy --only functions",
     "lint": "tsc --noEmit && TIMING=1 eslint \"src/**/*.ts*\"",
     "start": "node dist/index.js"
