--- conflicted
+++ resolved
@@ -1,13 +1,6 @@
 import * as healthCheck from "./healthCheck";
-<<<<<<< HEAD
-
-// trigger deploy 5
-
-export { healthCheck };
-=======
 import admin from "./admin";
 
 // trigger deploy 5
 
-export { healthCheck, admin };
->>>>>>> 2d08d11c
+export { healthCheck, admin };