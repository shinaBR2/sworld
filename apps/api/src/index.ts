require('dotenv').config();

import healthCheck from './healthCheck';
import admin from './admin';
import auth from './auth';
import videos from './videos';

<<<<<<< HEAD
// trigger deploy 10

export { healthCheck, admin, auth, videos };
=======
export { healthCheck, admin, auth };
>>>>>>> 5272c62e
<|MERGE_RESOLUTION|>--- conflicted
+++ resolved
@@ -5,10 +5,5 @@
 import auth from './auth';
 import videos from './videos';
 
-<<<<<<< HEAD
-// trigger deploy 10
 
-export { healthCheck, admin, auth, videos };
-=======
-export { healthCheck, admin, auth };
->>>>>>> 5272c62e
+export { healthCheck, admin, auth, videos };