--- conflicted
+++ resolved
@@ -24,11 +24,8 @@
     "@types/react": "^18.3.1",
     "@types/react-dom": "^18.3.0",
     "@vitejs/plugin-react": "^4.2.0",
-<<<<<<< HEAD
     "tsconfig": "workspace:*",
-=======
     "typescript": "^5.6.2",
->>>>>>> 46f56cad
     "vite": "^5.0.0"
   }
 }