--- conflicted
+++ resolved
@@ -22,11 +22,7 @@
 
 const firebaseApp = initializeApp(firebaseConfig);
 
-<<<<<<< HEAD
-const functions = getFunctions();
-=======
 const functions = getFunctions(firebaseApp, region);
->>>>>>> c8b581fa
 
 const callable = (name: string, data: any) => {
   return httpsCallable(functions, name)(data);
