--- conflicted
+++ resolved
@@ -5695,15 +5695,6 @@
   id: Scalars['uuid']['input'];
 }>;
 
-<<<<<<< HEAD
-
-export type VideoDetailQuery = { __typename?: 'query_root', videos: Array<{ __typename?: 'videos', id: any, title: string, description?: string | null, thumbnailUrl?: string | null, source?: string | null, slug: string, duration?: number | null, createdAt?: any | null, user: { __typename?: 'users', username?: string | null }, user_video_histories: Array<{ __typename?: 'user_video_history', last_watched_at: any, progress_seconds: number }> }>, videos_by_pk?: { __typename?: 'videos', id: any, source?: string | null, thumbnailUrl?: string | null, title: string, description?: string | null } | null };
-
-export type AllVideosQueryVariables = Exact<{ [key: string]: never; }>;
-
-
-export type AllVideosQuery = { __typename?: 'query_root', videos: Array<{ __typename?: 'videos', id: any, title: string, description?: string | null, duration?: number | null, thumbnailUrl?: string | null, source?: string | null, slug: string, createdAt?: any | null, user_video_histories: Array<{ __typename?: 'user_video_history', last_watched_at: any, progress_seconds: number }>, user: { __typename?: 'users', username?: string | null } }>, playlist: Array<{ __typename?: 'playlist', id: any, title: string, thumbnailUrl: string, slug: string, createdAt: any, description?: string | null, user: { __typename?: 'users', username?: string | null } }> };
-=======
 export type VideoDetailQuery = {
   __typename?: 'query_root';
   videos: Array<{
@@ -5746,8 +5737,17 @@
     user_video_histories: Array<{ __typename?: 'user_video_history'; last_watched_at: any; progress_seconds: number }>;
     user: { __typename?: 'users'; username?: string | null };
   }>;
-};
->>>>>>> 1fb3c775
+  playlist: Array<{
+    __typename?: 'playlist';
+    id: any;
+    title: string;
+    thumbnailUrl: string;
+    slug: string;
+    createdAt: any;
+    description?: string | null;
+    user: { __typename?: 'users'; username?: string | null };
+  }>;
+};
 
 export class TypedDocumentString<TResult, TVariables>
   extends String
