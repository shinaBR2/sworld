import {
  Firestore,
  FirestoreDataConverter,
  QueryDocumentSnapshot,
  SnapshotOptions,
  WithFieldValue,
} from "firebase/firestore";
<<<<<<< HEAD
import { AudioItem } from "../entity/interfaces";
import {
  useAddDoc,
  useDeleteDoc,
  useGetCollectionOn,
  useGetCollectionOnce,
  useUpdateDoc,
} from "../universal/dbQuery";
// import { AudioItem } from "./interfaces";

const path = "homeConfigs";
const basePathSegments = ["listen", "audios"];

/**
 * Some notes because of TS sucks
 * - `AudioItem` will be the result's type of `fromFirestore` function,
 * which used for frontend to display
 * - All field in the type of `data` of `toFirestore` MUST exist in `AudioItem`
 *
 * Problem:
 * - `AudioItem` contains `id` which can not be existed in `CreateAudioItemInputs`
 */
const converter: FirestoreDataConverter<AudioItem> = {
  toFirestore: (data: WithFieldValue<AudioItem>) => {
    const { image, ...rest } = data;

    return {
      ...rest,
      thumbnailUrl: image,
    };
  },
  fromFirestore(snapshot: QueryDocumentSnapshot, options: SnapshotOptions) {
    const data = snapshot.data(options);
=======
import { audioConverter } from "../entity/audio";
import { AudioItem } from "../entity/interfaces";
import { useGetCollectionOn } from "../universal/dbQuery";
>>>>>>> c8b581fa

const path = "homeConfigs";
const basePathSegments = ["listen", "audios"];

const useListenHomeAudioList = (db: Firestore) => {
  const inputs = {
    db,
    path,
    pathSegments: [...basePathSegments],
<<<<<<< HEAD
    converter,
=======
    converter: audioConverter,
>>>>>>> c8b581fa
  };
  const { values, loading, error } = useGetCollectionOn(inputs);

  return {
    values,
    loading,
    error,
  };
};

<<<<<<< HEAD
const useGetHomeAudioList = (db: Firestore) => {
  const inputs = {
    db,
    path,
    pathSegments: [...basePathSegments],
    converter,
  };
  const { values, loading, error } = useGetCollectionOnce(inputs);

  return {
    values,
    loading,
    error,
  };
};

const useUploadHomeAudio = (db: Firestore) => {
  const addFunc = useAddDoc();

  return async (inputs: WithFieldValue<AudioItem>) => {
    const addInputs = {
      db,
      path,
      pathSegments: [...basePathSegments],
      data: converter.toFirestore(inputs),
    };

    const id = await addFunc(addInputs);

    return id;
  };
};

const useUpdateHomeAudioItem = (db: Firestore) => {
  const udpateFunc = useUpdateDoc();

  return async (inputs: WithFieldValue<AudioItem>) => {
    const { id } = inputs;
    const updateInputs = {
      db,
      path,
      pathSegments: [...basePathSegments, id.toString()],
      data: converter.toFirestore(inputs),
    };

    await udpateFunc(updateInputs);
  };
};

const useDeleteHomeAudioItem = (db: Firestore) => {
  const deleteFunc = useDeleteDoc();

  return async (id: string) => {
    const deleteInputs = {
      db,
      path,
      pathSegments: [...basePathSegments, id],
    };

    await deleteFunc(deleteInputs);
  };
};

export {
  useListenHomeAudioList,
  useGetHomeAudioList,
  useUploadHomeAudio,
  useUpdateHomeAudioItem,
  useDeleteHomeAudioItem,
};
=======
export { useListenHomeAudioList };
>>>>>>> c8b581fa
<|MERGE_RESOLUTION|>--- conflicted
+++ resolved
@@ -5,45 +5,9 @@
   SnapshotOptions,
   WithFieldValue,
 } from "firebase/firestore";
-<<<<<<< HEAD
-import { AudioItem } from "../entity/interfaces";
-import {
-  useAddDoc,
-  useDeleteDoc,
-  useGetCollectionOn,
-  useGetCollectionOnce,
-  useUpdateDoc,
-} from "../universal/dbQuery";
-// import { AudioItem } from "./interfaces";
-
-const path = "homeConfigs";
-const basePathSegments = ["listen", "audios"];
-
-/**
- * Some notes because of TS sucks
- * - `AudioItem` will be the result's type of `fromFirestore` function,
- * which used for frontend to display
- * - All field in the type of `data` of `toFirestore` MUST exist in `AudioItem`
- *
- * Problem:
- * - `AudioItem` contains `id` which can not be existed in `CreateAudioItemInputs`
- */
-const converter: FirestoreDataConverter<AudioItem> = {
-  toFirestore: (data: WithFieldValue<AudioItem>) => {
-    const { image, ...rest } = data;
-
-    return {
-      ...rest,
-      thumbnailUrl: image,
-    };
-  },
-  fromFirestore(snapshot: QueryDocumentSnapshot, options: SnapshotOptions) {
-    const data = snapshot.data(options);
-=======
 import { audioConverter } from "../entity/audio";
 import { AudioItem } from "../entity/interfaces";
 import { useGetCollectionOn } from "../universal/dbQuery";
->>>>>>> c8b581fa
 
 const path = "homeConfigs";
 const basePathSegments = ["listen", "audios"];
@@ -53,11 +17,7 @@
     db,
     path,
     pathSegments: [...basePathSegments],
-<<<<<<< HEAD
-    converter,
-=======
     converter: audioConverter,
->>>>>>> c8b581fa
   };
   const { values, loading, error } = useGetCollectionOn(inputs);
 
@@ -68,77 +28,4 @@
   };
 };
 
-<<<<<<< HEAD
-const useGetHomeAudioList = (db: Firestore) => {
-  const inputs = {
-    db,
-    path,
-    pathSegments: [...basePathSegments],
-    converter,
-  };
-  const { values, loading, error } = useGetCollectionOnce(inputs);
-
-  return {
-    values,
-    loading,
-    error,
-  };
-};
-
-const useUploadHomeAudio = (db: Firestore) => {
-  const addFunc = useAddDoc();
-
-  return async (inputs: WithFieldValue<AudioItem>) => {
-    const addInputs = {
-      db,
-      path,
-      pathSegments: [...basePathSegments],
-      data: converter.toFirestore(inputs),
-    };
-
-    const id = await addFunc(addInputs);
-
-    return id;
-  };
-};
-
-const useUpdateHomeAudioItem = (db: Firestore) => {
-  const udpateFunc = useUpdateDoc();
-
-  return async (inputs: WithFieldValue<AudioItem>) => {
-    const { id } = inputs;
-    const updateInputs = {
-      db,
-      path,
-      pathSegments: [...basePathSegments, id.toString()],
-      data: converter.toFirestore(inputs),
-    };
-
-    await udpateFunc(updateInputs);
-  };
-};
-
-const useDeleteHomeAudioItem = (db: Firestore) => {
-  const deleteFunc = useDeleteDoc();
-
-  return async (id: string) => {
-    const deleteInputs = {
-      db,
-      path,
-      pathSegments: [...basePathSegments, id],
-    };
-
-    await deleteFunc(deleteInputs);
-  };
-};
-
-export {
-  useListenHomeAudioList,
-  useGetHomeAudioList,
-  useUploadHomeAudio,
-  useUpdateHomeAudioItem,
-  useDeleteHomeAudioItem,
-};
-=======
-export { useListenHomeAudioList };
->>>>>>> c8b581fa
+export { useListenHomeAudioList };